require "sqlite3/constants"
require "sqlite3/errors"
require "sqlite3/pragmas"
require "sqlite3/statement"
require "sqlite3/value"

module SQLite3
  # The Database class encapsulates a single connection to a SQLite3 database.
  # Its usage is very straightforward:
  #
  #   require 'sqlite3'
  #
  #   SQLite3::Database.new( "data.db" ) do |db|
  #     db.execute( "select * from table" ) do |row|
  #       p row
  #     end
  #   end
  #
  # It wraps the lower-level methods provided by the selected driver, and
  # includes the Pragmas module for access to various pragma convenience
  # methods.
  #
  # The Database class provides type translation services as well, by which
  # the SQLite3 data types (which are all represented as strings) may be
  # converted into their corresponding types (as defined in the schemas
  # for their tables). This translation only occurs when querying data from
  # the database--insertions and updates are all still typeless.
  #
  # Furthermore, the Database class has been designed to work well with the
  # ArrayFields module from Ara Howard. If you require the ArrayFields
  # module before performing a query, and if you have not enabled results as
  # hashes, then the results will all be indexible by field name.
  class Database
    attr_reader :collations

    include Pragmas

    class << self
      # Without block works exactly as new.
      # With block, like new closes the database at the end, but unlike new
      # returns the result of the block instead of the database instance.
      def open(*args)
        database = new(*args)

        if block_given?
          begin
            yield database
          ensure
            database.close
          end
        else
          database
        end
      end

      # Quotes the given string, making it safe to use in an SQL statement.
      # It replaces all instances of the single-quote character with two
      # single-quote characters. The modified string is returned.
      def quote(string)
        string.gsub("'", "''")
      end
    end

    # A boolean that indicates whether rows in result sets should be returned
    # as hashes or not. By default, rows are returned as arrays.
    attr_accessor :results_as_hash

    # call-seq: SQLite3::Database.new(file, options = {})
    #
    # Create a new Database object that opens the given file.
    #
    # Supported permissions +options+:
    # - the default mode is <tt>READWRITE | CREATE</tt>
    # - +:readonly+: boolean (default false), true to set the mode to +READONLY+
    # - +:readwrite+: boolean (default false), true to set the mode to +READWRITE+
    # - +:flags+: set the mode to a combination of SQLite3::Constants::Open flags.
    #
    # Supported encoding +options+:
    # - +:utf16+: boolean (default false), is the filename's encoding UTF-16 (only needed if the filename encoding is not UTF_16LE or BE)
    #
    # Other supported +options+:
    # - +:strict+: boolean (default false), disallow the use of double-quoted string literals (see https://www.sqlite.org/quirks.html#double_quoted_string_literals_are_accepted)
    # - +:results_as_hash+: boolean (default false), return rows as hashes instead of arrays
    # - +:default_transaction_mode+: one of +:deferred+ (default), +:immediate+, or +:exclusive+. If a mode is not specified in a call to #transaction, this will be the default transaction mode.
    #
    def initialize file, options = {}, zvfs = nil
      mode = Constants::Open::READWRITE | Constants::Open::CREATE

      file = file.to_path if file.respond_to? :to_path
      if file.encoding == ::Encoding::UTF_16LE || file.encoding == ::Encoding::UTF_16BE || options[:utf16]
        open16 file
      else
        # The three primary flag values for sqlite3_open_v2 are:
        # SQLITE_OPEN_READONLY
        # SQLITE_OPEN_READWRITE
        # SQLITE_OPEN_READWRITE | SQLITE_OPEN_CREATE -- always used for sqlite3_open and sqlite3_open16
        mode = Constants::Open::READONLY if options[:readonly]

        if options[:readwrite]
          raise "conflicting options: readonly and readwrite" if options[:readonly]
          mode = Constants::Open::READWRITE
        end

        if options[:flags]
          if options[:readonly] || options[:readwrite]
            raise "conflicting options: flags with readonly and/or readwrite"
          end
          mode = options[:flags]
        end

        open_v2 file.encode("utf-8"), mode, zvfs

        if options[:strict]
          disable_quirk_mode
        end
      end

<<<<<<< HEAD
      @tracefunc        = nil
      @authorizer       = nil
      @encoding         = nil
      @busy_handler     = nil
      @progress_handler = nil
      @collations       = {}
      @functions        = {}
      @results_as_hash  = options[:results_as_hash]
      @type_translation = options[:type_translation]
      @type_translator  = make_type_translator @type_translation
      @readonly         = mode & Constants::Open::READONLY != 0
=======
      @tracefunc = nil
      @authorizer = nil
      @encoding = nil
      @busy_handler = nil
      @collations = {}
      @functions = {}
      @results_as_hash = options[:results_as_hash]
      @readonly = mode & Constants::Open::READONLY != 0
>>>>>>> 03457539
      @default_transaction_mode = options[:default_transaction_mode] || :deferred

      if block_given?
        begin
          yield self
        ensure
          close
        end
      end
    end

    # call-seq: db.encoding
    #
    # Fetch the encoding set on this database
    def encoding
      @encoding ||= Encoding.find(execute("PRAGMA encoding").first.first)
    end

    # Installs (or removes) a block that will be invoked for every access
    # to the database. If the block returns 0 (or +nil+), the statement
    # is allowed to proceed. Returning 1 causes an authorization error to
    # occur, and returning 2 causes the access to be silently denied.
    def authorizer(&block)
      self.authorizer = block
    end

    # Returns a Statement object representing the given SQL. This does not
    # execute the statement; it merely prepares the statement for execution.
    #
    # The Statement can then be executed using Statement#execute.
    #
    def prepare sql
      stmt = SQLite3::Statement.new(self, sql)
      return stmt unless block_given?

      begin
        yield stmt
      ensure
        stmt.close unless stmt.closed?
      end
    end

    # Returns the filename for the database named +db_name+.  +db_name+ defaults
    # to "main".  Main return `nil` or an empty string if the database is
    # temporary or in-memory.
    def filename db_name = "main"
      db_filename db_name
    end

    # Executes the given SQL statement. If additional parameters are given,
    # they are treated as bind variables, and are bound to the placeholders in
    # the query.
    #
    # Note that if any of the values passed to this are hashes, then the
    # key/value pairs are each bound separately, with the key being used as
    # the name of the placeholder to bind the value to.
    #
    # The block is optional. If given, it will be invoked for each row returned
    # by the query. Otherwise, any results are accumulated into an array and
    # returned wholesale.
    #
    # See also #execute2, #query, and #execute_batch for additional ways of
    # executing statements.
    def execute sql, bind_vars = [], *args, &block
      if bind_vars.nil? || !args.empty?
        bind_vars = if args.empty?
          []
        else
          [bind_vars] + args
        end

        warn(<<~EOWARN) if $VERBOSE
          #{caller(1..1).first} is calling `SQLite3::Database#execute` with nil or multiple bind params without using an array.  Please switch to passing bind parameters as an array. Support for bind parameters as *args will be removed in 2.0.0.
        EOWARN
      end

      prepare(sql) do |stmt|
        stmt.bind_params(bind_vars)
        stmt = build_result_set stmt

        if block
          stmt.each do |row|
            yield row
          end
        else
          stmt.to_a
        end
      end
    end

    # Executes the given SQL statement, exactly as with #execute. However, the
    # first row returned (either via the block, or in the returned array) is
    # always the names of the columns. Subsequent rows correspond to the data
    # from the result set.
    #
    # Thus, even if the query itself returns no rows, this method will always
    # return at least one row--the names of the columns.
    #
    # See also #execute, #query, and #execute_batch for additional ways of
    # executing statements.
    def execute2(sql, *bind_vars)
      prepare(sql) do |stmt|
        result = stmt.execute(*bind_vars)
        if block_given?
          yield stmt.columns
          result.each { |row| yield row }
        else
          return result.each_with_object([stmt.columns]) { |row, arr|
                   arr << row
                 }
        end
      end
    end

    # Executes all SQL statements in the given string. By contrast, the other
    # means of executing queries will only execute the first statement in the
    # string, ignoring all subsequent statements. This will execute each one
    # in turn. The same bind parameters, if given, will be applied to each
    # statement.
    #
    # This always returns +nil+, making it unsuitable for queries that return
    # rows.
    #
    # See also #execute_batch2 for additional ways of
    # executing statements.
    def execute_batch(sql, bind_vars = [], *args)
      # FIXME: remove this stuff later
      unless [Array, Hash].include?(bind_vars.class)
        bind_vars = [bind_vars]
        warn(<<~EOWARN) if $VERBOSE
          #{caller(1..1).first} is calling `SQLite3::Database#execute_batch` with bind parameters that are not a list of a hash.  Please switch to passing bind parameters as an array or hash. Support for this behavior will be removed in version 2.0.0.
        EOWARN
      end

      # FIXME: remove this stuff later
      if bind_vars.nil? || !args.empty?
        bind_vars = if args.empty?
          []
        else
          [nil] + args
        end

        warn(<<~EOWARN) if $VERBOSE
          #{caller(1..1).first} is calling `SQLite3::Database#execute_batch` with nil or multiple bind params without using an array.  Please switch to passing bind parameters as an array. Support for this behavior will be removed in version 2.0.0.
        EOWARN
      end

      sql = sql.strip
      until sql.empty?
        prepare(sql) do |stmt|
          unless stmt.closed?
            # FIXME: this should probably use sqlite3's api for batch execution
            # This implementation requires stepping over the results.
            if bind_vars.length == stmt.bind_parameter_count
              stmt.bind_params(bind_vars)
            end
            stmt.step
          end
          sql = stmt.remainder.strip
        end
      end
      # FIXME: we should not return `nil` as a success return value
      nil
    end

    # Executes all SQL statements in the given string. By contrast, the other
    # means of executing queries will only execute the first statement in the
    # string, ignoring all subsequent statements. This will execute each one
    # in turn. Bind parameters cannot be passed to #execute_batch2.
    #
    # If a query is made, all values will be returned as strings.
    # If no query is made, an empty array will be returned.
    #
    # Because all values except for 'NULL' are returned as strings,
    # a block can be passed to parse the values accordingly.
    #
    # See also #execute_batch for additional ways of
    # executing statements.
    def execute_batch2(sql, &block)
      if block
        result = exec_batch(sql, @results_as_hash)
        result.map do |val|
          yield val
        end
      else
        exec_batch(sql, @results_as_hash)
      end
    end

    # This is a convenience method for creating a statement, binding
    # parameters to it, and calling execute:
    #
    #   result = db.query( "select * from foo where a=?", [5])
    #   # is the same as
    #   result = db.prepare( "select * from foo where a=?" ).execute( 5 )
    #
    # You must be sure to call +close+ on the ResultSet instance that is
    # returned, or you could have problems with locks on the table. If called
    # with a block, +close+ will be invoked implicitly when the block
    # terminates.
    def query(sql, bind_vars = [], *args)
      if bind_vars.nil? || !args.empty?
        bind_vars = if args.empty?
          []
        else
          [bind_vars] + args
        end

        warn(<<~EOWARN) if $VERBOSE
          #{caller(1..1).first} is calling `SQLite3::Database#query` with nil or multiple bind params without using an array.  Please switch to passing bind parameters as an array. Support for this will be removed in version 2.0.0.
        EOWARN
      end

      result = prepare(sql).execute(bind_vars)
      if block_given?
        begin
          yield result
        ensure
          result.close
        end
      else
        result
      end
    end

    # A convenience method for obtaining the first row of a result set, and
    # discarding all others. It is otherwise identical to #execute.
    #
    # See also #get_first_value.
    def get_first_row(sql, *bind_vars)
      execute(sql, *bind_vars).first
    end

    # A convenience method for obtaining the first value of the first row of a
    # result set, and discarding all other values and rows. It is otherwise
    # identical to #execute.
    #
    # See also #get_first_row.
    def get_first_value(sql, *bind_vars)
      query(sql, bind_vars) do |rs|
        if (row = rs.next)
          return @results_as_hash ? row[rs.columns[0]] : row[0]
        end
      end
      nil
    end

    alias_method :busy_timeout, :busy_timeout=

    # Creates a new function for use in SQL statements. It will be added as
    # +name+, with the given +arity+. (For variable arity functions, use
    # -1 for the arity.)
    #
    # The block should accept at least one parameter--the FunctionProxy
    # instance that wraps this function invocation--and any other
    # arguments it needs (up to its arity).
    #
    # The block does not return a value directly. Instead, it will invoke
    # the FunctionProxy#result= method on the +func+ parameter and
    # indicate the return value that way.
    #
    # Example:
    #
    #   db.create_function( "maim", 1 ) do |func, value|
    #     if value.nil?
    #       func.result = nil
    #     else
    #       func.result = value.split(//).sort.join
    #     end
    #   end
    #
    #   puts db.get_first_value( "select maim(name) from table" )
    def create_function name, arity, text_rep = Constants::TextRep::UTF8, &block
      define_function_with_flags(name, text_rep) do |*args|
        fp = FunctionProxy.new
        block.call(fp, *args)
        fp.result
      end
      self
    end

    # Creates a new aggregate function for use in SQL statements. Aggregate
    # functions are functions that apply over every row in the result set,
    # instead of over just a single row. (A very common aggregate function
    # is the "count" function, for determining the number of rows that match
    # a query.)
    #
    # The new function will be added as +name+, with the given +arity+. (For
    # variable arity functions, use -1 for the arity.)
    #
    # The +step+ parameter must be a proc object that accepts as its first
    # parameter a FunctionProxy instance (representing the function
    # invocation), with any subsequent parameters (up to the function's arity).
    # The +step+ callback will be invoked once for each row of the result set.
    #
    # The +finalize+ parameter must be a +proc+ object that accepts only a
    # single parameter, the FunctionProxy instance representing the current
    # function invocation. It should invoke FunctionProxy#result= to
    # store the result of the function.
    #
    # Example:
    #
    #   db.create_aggregate( "lengths", 1 ) do
    #     step do |func, value|
    #       func[ :total ] ||= 0
    #       func[ :total ] += ( value ? value.length : 0 )
    #     end
    #
    #     finalize do |func|
    #       func.result = func[ :total ] || 0
    #     end
    #   end
    #
    #   puts db.get_first_value( "select lengths(name) from table" )
    #
    # See also #create_aggregate_handler for a more object-oriented approach to
    # aggregate functions.
    def create_aggregate(name, arity, step = nil, finalize = nil,
      text_rep = Constants::TextRep::ANY, &block)

      proxy = Class.new do
        def self.step(&block)
          define_method(:step_with_ctx, &block)
        end

        def self.finalize(&block)
          define_method(:finalize_with_ctx, &block)
        end
      end

      if block
        proxy.instance_eval(&block)
      else
        proxy.class_eval do
          define_method(:step_with_ctx, step)
          define_method(:finalize_with_ctx, finalize)
        end
      end

      proxy.class_eval do
        # class instance variables
        @name = name
        @arity = arity

        def self.name
          @name
        end

        def self.arity
          @arity
        end

        def initialize
          @ctx = FunctionProxy.new
        end

        def step(*args)
          step_with_ctx(@ctx, *args)
        end

        def finalize
          finalize_with_ctx(@ctx)
          @ctx.result
        end
      end
      define_aggregator2(proxy, name)
    end

    # This is another approach to creating an aggregate function (see
    # #create_aggregate). Instead of explicitly specifying the name,
    # callbacks, arity, and type, you specify a factory object
    # (the "handler") that knows how to obtain all of that information. The
    # handler should respond to the following messages:
    #
    # +arity+:: corresponds to the +arity+ parameter of #create_aggregate. This
    #           message is optional, and if the handler does not respond to it,
    #           the function will have an arity of -1.
    # +name+:: this is the name of the function. The handler _must_ implement
    #          this message.
    # +new+:: this must be implemented by the handler. It should return a new
    #         instance of the object that will handle a specific invocation of
    #         the function.
    #
    # The handler instance (the object returned by the +new+ message, described
    # above), must respond to the following messages:
    #
    # +step+:: this is the method that will be called for each step of the
    #          aggregate function's evaluation. It should implement the same
    #          signature as the +step+ callback for #create_aggregate.
    # +finalize+:: this is the method that will be called to finalize the
    #              aggregate function's evaluation. It should implement the
    #              same signature as the +finalize+ callback for
    #              #create_aggregate.
    #
    # Example:
    #
    #   class LengthsAggregateHandler
    #     def self.arity; 1; end
    #     def self.name; 'lengths'; end
    #
    #     def initialize
    #       @total = 0
    #     end
    #
    #     def step( ctx, name )
    #       @total += ( name ? name.length : 0 )
    #     end
    #
    #     def finalize( ctx )
    #       ctx.result = @total
    #     end
    #   end
    #
    #   db.create_aggregate_handler( LengthsAggregateHandler )
    #   puts db.get_first_value( "select lengths(name) from A" )
    def create_aggregate_handler(handler)
      # This is a compatibility shim so the (basically pointless) FunctionProxy
      # "ctx" object is passed as first argument to both step() and finalize().
      # Now its up to the library user whether he prefers to store his
      # temporaries as instance variables or fields in the FunctionProxy.
      # The library user still must set the result value with
      # FunctionProxy.result= as there is no backwards compatible way to
      # change this.
      proxy = Class.new(handler) do
        def initialize
          super
          @fp = FunctionProxy.new
        end

        def step(*args)
          super(@fp, *args)
        end

        def finalize
          super(@fp)
          @fp.result
        end
      end
      define_aggregator2(proxy, proxy.name)
      self
    end

    # Define an aggregate function named +name+ using a object template
    # object +aggregator+. +aggregator+ must respond to +step+ and +finalize+.
    # +step+ will be called with row information and +finalize+ must return the
    # return value for the aggregator function.
    #
    # _API Change:_ +aggregator+ must also implement +clone+. The provided
    # +aggregator+ object will serve as template that is cloned to provide the
    # individual instances of the aggregate function. Regular ruby objects
    # already provide a suitable +clone+.
    # The functions arity is the arity of the +step+ method.
    def define_aggregator(name, aggregator)
      # Previously, this has been implemented in C. Now this is just yet
      # another compatibility shim
      proxy = Class.new do
        @template = aggregator
        @name = name

        def self.template
          @template
        end

        def self.name
          @name
        end

        def self.arity
          # this is what sqlite3_obj_method_arity did before
          @template.method(:step).arity
        end

        def initialize
          @klass = self.class.template.clone
        end

        def step(*args)
          @klass.step(*args)
        end

        def finalize
          @klass.finalize
        end
      end
      define_aggregator2(proxy, name)
      self
    end

    # Begins a new transaction. Note that nested transactions are not allowed
    # by SQLite, so attempting to nest a transaction will result in a runtime
    # exception.
    #
    # The +mode+ parameter may be either <tt>:deferred</tt>,
    # <tt>:immediate</tt>, or <tt>:exclusive</tt>.
    # If `nil` is specified, the default transaction mode, which was
    # passed to #initialize, is used.
    #
    # If a block is given, the database instance is yielded to it, and the
    # transaction is committed when the block terminates. If the block
    # raises an exception, a rollback will be performed instead. Note that if
    # a block is given, #commit and #rollback should never be called
    # explicitly or you'll get an error when the block terminates.
    #
    # If a block is not given, it is the caller's responsibility to end the
    # transaction explicitly, either by calling #commit, or by calling
    # #rollback.
    def transaction(mode = nil)
      mode = @default_transaction_mode if mode.nil?
      execute "begin #{mode} transaction"

      if block_given?
        abort = false
        begin
          yield self
        rescue
          abort = true
          raise
        ensure
          abort and rollback or commit
        end
      end

      true
    end

    # Commits the current transaction. If there is no current transaction,
    # this will cause an error to be raised. This returns +true+, in order
    # to allow it to be used in idioms like
    # <tt>abort? and rollback or commit</tt>.
    def commit
      execute "commit transaction"
      true
    end

    # Rolls the current transaction back. If there is no current transaction,
    # this will cause an error to be raised. This returns +true+, in order
    # to allow it to be used in idioms like
    # <tt>abort? and rollback or commit</tt>.
    def rollback
      execute "rollback transaction"
      true
    end

    # Returns +true+ if the database has been open in readonly mode
    # A helper to check before performing any operation
    def readonly?
      @readonly
    end

    # Sets a #busy_handler that releases the GVL between retries,
    # but only retries up to the indicated number of +milliseconds+.
    # This is an alternative to #busy_timeout, which holds the GVL
    # while SQLite sleeps and retries.
    def busy_handler_timeout=(milliseconds)
      timeout_seconds = milliseconds.fdiv(1000)

      busy_handler do |count|
        now = Process.clock_gettime(Process::CLOCK_MONOTONIC)
        if count.zero?
          @timeout_deadline = now + timeout_seconds
        elsif now > @timeout_deadline
          next false
        else
          sleep(0.001)
        end
      end
    end

    # A helper class for dealing with custom functions (see #create_function,
    # #create_aggregate, and #create_aggregate_handler). It encapsulates the
    # opaque function object that represents the current invocation. It also
    # provides more convenient access to the API functions that operate on
    # the function object.
    #
    # This class will almost _always_ be instantiated indirectly, by working
    # with the create methods mentioned above.
    class FunctionProxy
      attr_accessor :result

      # Create a new FunctionProxy that encapsulates the given +func+ object.
      # If context is non-nil, the functions context will be set to that. If
      # it is non-nil, it must quack like a Hash. If it is nil, then none of
      # the context functions will be available.
      def initialize
        @result = nil
        @context = {}
      end

      # Set the result of the function to the given error message.
      # The function will then return that error.
      def set_error(error)
        @driver.result_error(@func, error.to_s, -1)
      end

      # (Only available to aggregate functions.) Returns the number of rows
      # that the aggregate has processed so far. This will include the current
      # row, and so will always return at least 1.
      def count
        @driver.aggregate_count(@func)
      end

      # Returns the value with the given key from the context. This is only
      # available to aggregate functions.
      def [](key)
        @context[key]
      end

      # Sets the value with the given key in the context. This is only
      # available to aggregate functions.
      def []=(key, value)
        @context[key] = value
      end
    end

<<<<<<< HEAD
    # Translates a +row+ of data from the database with the given +types+
    def translate_from_db types, row
      @type_translator.call types, row
    end

    def statement_timeout=( milliseconds )
      progress_handler(nil) and return if milliseconds.nil?

      timeout_seconds = milliseconds.fdiv(1000)

      progress_handler do
        now = Process.clock_gettime(Process::CLOCK_MONOTONIC)
        if @statement_timeout_deadline.nil?
          @statement_timeout_deadline = now + timeout_seconds
        elsif now > @statement_timeout_deadline
          next false
        else
          true
        end
      end
    end

    private

    NULL_TRANSLATOR = lambda { |_, row| row }

    def make_type_translator should_translate
      if should_translate
        lambda { |types, row|
          types.zip(row).map do |type, value|
            translator.translate( type, value )
          end
        }
=======
    # Given a statement, return a result set.
    # This is not intended for general consumption
    # :nodoc:
    def build_result_set stmt
      if results_as_hash
        HashResultSet.new(self, stmt)
>>>>>>> 03457539
      else
        ResultSet.new(self, stmt)
      end
    end
  end
end<|MERGE_RESOLUTION|>--- conflicted
+++ resolved
@@ -115,28 +115,15 @@
         end
       end
 
-<<<<<<< HEAD
-      @tracefunc        = nil
-      @authorizer       = nil
-      @encoding         = nil
-      @busy_handler     = nil
-      @progress_handler = nil
-      @collations       = {}
-      @functions        = {}
-      @results_as_hash  = options[:results_as_hash]
-      @type_translation = options[:type_translation]
-      @type_translator  = make_type_translator @type_translation
-      @readonly         = mode & Constants::Open::READONLY != 0
-=======
       @tracefunc = nil
       @authorizer = nil
       @encoding = nil
       @busy_handler = nil
+      @progress_handler = nil
       @collations = {}
       @functions = {}
       @results_as_hash = options[:results_as_hash]
       @readonly = mode & Constants::Open::READONLY != 0
->>>>>>> 03457539
       @default_transaction_mode = options[:default_transaction_mode] || :deferred
 
       if block_given?
@@ -705,58 +692,6 @@
       end
     end
 
-    # A helper class for dealing with custom functions (see #create_function,
-    # #create_aggregate, and #create_aggregate_handler). It encapsulates the
-    # opaque function object that represents the current invocation. It also
-    # provides more convenient access to the API functions that operate on
-    # the function object.
-    #
-    # This class will almost _always_ be instantiated indirectly, by working
-    # with the create methods mentioned above.
-    class FunctionProxy
-      attr_accessor :result
-
-      # Create a new FunctionProxy that encapsulates the given +func+ object.
-      # If context is non-nil, the functions context will be set to that. If
-      # it is non-nil, it must quack like a Hash. If it is nil, then none of
-      # the context functions will be available.
-      def initialize
-        @result = nil
-        @context = {}
-      end
-
-      # Set the result of the function to the given error message.
-      # The function will then return that error.
-      def set_error(error)
-        @driver.result_error(@func, error.to_s, -1)
-      end
-
-      # (Only available to aggregate functions.) Returns the number of rows
-      # that the aggregate has processed so far. This will include the current
-      # row, and so will always return at least 1.
-      def count
-        @driver.aggregate_count(@func)
-      end
-
-      # Returns the value with the given key from the context. This is only
-      # available to aggregate functions.
-      def [](key)
-        @context[key]
-      end
-
-      # Sets the value with the given key in the context. This is only
-      # available to aggregate functions.
-      def []=(key, value)
-        @context[key] = value
-      end
-    end
-
-<<<<<<< HEAD
-    # Translates a +row+ of data from the database with the given +types+
-    def translate_from_db types, row
-      @type_translator.call types, row
-    end
-
     def statement_timeout=( milliseconds )
       progress_handler(nil) and return if milliseconds.nil?
 
@@ -774,25 +709,58 @@
       end
     end
 
-    private
-
-    NULL_TRANSLATOR = lambda { |_, row| row }
-
-    def make_type_translator should_translate
-      if should_translate
-        lambda { |types, row|
-          types.zip(row).map do |type, value|
-            translator.translate( type, value )
-          end
-        }
-=======
+    # A helper class for dealing with custom functions (see #create_function,
+    # #create_aggregate, and #create_aggregate_handler). It encapsulates the
+    # opaque function object that represents the current invocation. It also
+    # provides more convenient access to the API functions that operate on
+    # the function object.
+    #
+    # This class will almost _always_ be instantiated indirectly, by working
+    # with the create methods mentioned above.
+    class FunctionProxy
+      attr_accessor :result
+
+      # Create a new FunctionProxy that encapsulates the given +func+ object.
+      # If context is non-nil, the functions context will be set to that. If
+      # it is non-nil, it must quack like a Hash. If it is nil, then none of
+      # the context functions will be available.
+      def initialize
+        @result = nil
+        @context = {}
+      end
+
+      # Set the result of the function to the given error message.
+      # The function will then return that error.
+      def set_error(error)
+        @driver.result_error(@func, error.to_s, -1)
+      end
+
+      # (Only available to aggregate functions.) Returns the number of rows
+      # that the aggregate has processed so far. This will include the current
+      # row, and so will always return at least 1.
+      def count
+        @driver.aggregate_count(@func)
+      end
+
+      # Returns the value with the given key from the context. This is only
+      # available to aggregate functions.
+      def [](key)
+        @context[key]
+      end
+
+      # Sets the value with the given key in the context. This is only
+      # available to aggregate functions.
+      def []=(key, value)
+        @context[key] = value
+      end
+    end
+
     # Given a statement, return a result set.
     # This is not intended for general consumption
     # :nodoc:
     def build_result_set stmt
       if results_as_hash
         HashResultSet.new(self, stmt)
->>>>>>> 03457539
       else
         ResultSet.new(self, stmt)
       end
