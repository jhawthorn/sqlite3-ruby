# use rake-compiler for building the extension
require 'rake/extensiontask'
require 'rake/extensioncompiler'

# NOTE: version used by cross compilation of Windows native extension
# It do not affect compilation under other operating systems
# The version indicated is the minimum DLL suggested for correct functionality
<<<<<<< HEAD
BINARY_VERSION = "3.8.7.1"
URL_VERSION    = "3080701"
URL_PATH       = "/2014"
=======
BINARY_VERSION = "3.8.11.1"
URL_VERSION    = "3081101"
URL_PATH       = "/2015"
>>>>>>> 99aa5aa3

task :devkit do
  begin
    require "devkit"
  rescue LoadError => e
    abort "Failed to activate RubyInstaller's DevKit required for compilation."
  end
end

# build sqlite3_native C extension
RUBY_EXTENSION = Rake::ExtensionTask.new('sqlite3_native', HOE.spec) do |ext|
  # where to locate the extension
  ext.ext_dir = 'ext/sqlite3'

  # where native extension will be copied (matches makefile)
  ext.lib_dir = "lib/sqlite3"

  # clean binary folders always
  CLEAN.include("#{ext.lib_dir}/?.?")

  # automatically add build options to avoid need of manual input
  if RUBY_PLATFORM =~ /mswin|mingw/ then
    # define target for extension (supporting fat binaries)
    RUBY_VERSION =~ /(\d+\.\d+)/
    ext.lib_dir = "lib/sqlite3/#{$1}"
  else

    # detect cross-compiler available
    begin
      Rake::ExtensionCompiler.mingw_host
      ext.cross_compile = true
      ext.cross_platform = ['i386-mswin32-60', 'i386-mingw32', 'x64-mingw32']
    rescue RuntimeError
      # noop
    end
  end
end

# ensure things are compiled prior testing
task :test => [:compile]

# vim: syntax=ruby<|MERGE_RESOLUTION|>--- conflicted
+++ resolved
@@ -5,15 +5,9 @@
 # NOTE: version used by cross compilation of Windows native extension
 # It do not affect compilation under other operating systems
 # The version indicated is the minimum DLL suggested for correct functionality
-<<<<<<< HEAD
-BINARY_VERSION = "3.8.7.1"
-URL_VERSION    = "3080701"
-URL_PATH       = "/2014"
-=======
 BINARY_VERSION = "3.8.11.1"
 URL_VERSION    = "3081101"
 URL_PATH       = "/2015"
->>>>>>> 99aa5aa3
 
 task :devkit do
   begin
