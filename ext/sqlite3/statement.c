--- conflicted
+++ resolved
@@ -417,11 +417,11 @@
  */
 static VALUE fullscan_steps(VALUE self)
 {
-  sqlite3StmtRubyPtr ctx;
-  TypedData_Get_Struct(self, sqlite3StmtRuby, &statement_type, ctx);
-  REQUIRE_OPEN_STMT(ctx);
-
-  return INT2NUM(sqlite3_stmt_status(ctx->st, SQLITE_STMTSTATUS_FULLSCAN_STEP, 0));
+    sqlite3StmtRubyPtr ctx;
+    TypedData_Get_Struct(self, sqlite3StmtRuby, &statement_type, ctx);
+    REQUIRE_OPEN_STMT(ctx);
+
+    return INT2NUM(sqlite3_stmt_status(ctx->st, SQLITE_STMTSTATUS_FULLSCAN_STEP, 0));
 }
 
 /* call-seq: stmt.sorts
@@ -430,11 +430,11 @@
  */
 static VALUE sorts(VALUE self)
 {
-  sqlite3StmtRubyPtr ctx;
-  TypedData_Get_Struct(self, sqlite3StmtRuby, &statement_type, ctx);
-  REQUIRE_OPEN_STMT(ctx);
-
-  return INT2NUM(sqlite3_stmt_status(ctx->st, SQLITE_STMTSTATUS_SORT, 0));
+    sqlite3StmtRubyPtr ctx;
+    TypedData_Get_Struct(self, sqlite3StmtRuby, &statement_type, ctx);
+    REQUIRE_OPEN_STMT(ctx);
+
+    return INT2NUM(sqlite3_stmt_status(ctx->st, SQLITE_STMTSTATUS_SORT, 0));
 }
 
 /* call-seq: stmt.autoindexes
@@ -443,11 +443,11 @@
  */
 static VALUE autoindexes(VALUE self)
 {
-  sqlite3StmtRubyPtr ctx;
-  TypedData_Get_Struct(self, sqlite3StmtRuby, &statement_type, ctx);
-  REQUIRE_OPEN_STMT(ctx);
-
-  return INT2NUM(sqlite3_stmt_status(ctx->st, SQLITE_STMTSTATUS_AUTOINDEX, 0));
+    sqlite3StmtRubyPtr ctx;
+    TypedData_Get_Struct(self, sqlite3StmtRuby, &statement_type, ctx);
+    REQUIRE_OPEN_STMT(ctx);
+
+    return INT2NUM(sqlite3_stmt_status(ctx->st, SQLITE_STMTSTATUS_AUTOINDEX, 0));
 }
 
 /* call-seq: stmt.vm_steps
@@ -456,11 +456,11 @@
  */
 static VALUE vm_steps(VALUE self)
 {
-  sqlite3StmtRubyPtr ctx;
-  TypedData_Get_Struct(self, sqlite3StmtRuby, &statement_type, ctx);
-  REQUIRE_OPEN_STMT(ctx);
-
-  return INT2NUM(sqlite3_stmt_status(ctx->st, SQLITE_STMTSTATUS_VM_STEP, 0));
+    sqlite3StmtRubyPtr ctx;
+    TypedData_Get_Struct(self, sqlite3StmtRuby, &statement_type, ctx);
+    REQUIRE_OPEN_STMT(ctx);
+
+    return INT2NUM(sqlite3_stmt_status(ctx->st, SQLITE_STMTSTATUS_VM_STEP, 0));
 }
 
 /* call-seq: stmt.reprepares
@@ -469,11 +469,11 @@
  */
 static VALUE reprepares(VALUE self)
 {
-  sqlite3StmtRubyPtr ctx;
-  TypedData_Get_Struct(self, sqlite3StmtRuby, &statement_type, ctx);
-  REQUIRE_OPEN_STMT(ctx);
-
-  return INT2NUM(sqlite3_stmt_status(ctx->st, SQLITE_STMTSTATUS_REPREPARE, 0));
+    sqlite3StmtRubyPtr ctx;
+    TypedData_Get_Struct(self, sqlite3StmtRuby, &statement_type, ctx);
+    REQUIRE_OPEN_STMT(ctx);
+
+    return INT2NUM(sqlite3_stmt_status(ctx->st, SQLITE_STMTSTATUS_REPREPARE, 0));
 }
 
 /* call-seq: stmt.runs
@@ -482,11 +482,11 @@
  */
 static VALUE runs(VALUE self)
 {
-  sqlite3StmtRubyPtr ctx;
-  TypedData_Get_Struct(self, sqlite3StmtRuby, &statement_type, ctx);
-  REQUIRE_OPEN_STMT(ctx);
-
-  return INT2NUM(sqlite3_stmt_status(ctx->st, SQLITE_STMTSTATUS_RUN, 0));
+    sqlite3StmtRubyPtr ctx;
+    TypedData_Get_Struct(self, sqlite3StmtRuby, &statement_type, ctx);
+    REQUIRE_OPEN_STMT(ctx);
+
+    return INT2NUM(sqlite3_stmt_status(ctx->st, SQLITE_STMTSTATUS_RUN, 0));
 }
 
 /* call-seq: stmt.filter_misses
@@ -495,11 +495,11 @@
  */
 static VALUE filter_misses(VALUE self)
 {
-  sqlite3StmtRubyPtr ctx;
-  TypedData_Get_Struct(self, sqlite3StmtRuby, &statement_type, ctx);
-  REQUIRE_OPEN_STMT(ctx);
-
-  return INT2NUM(sqlite3_stmt_status(ctx->st, SQLITE_STMTSTATUS_FILTER_MISS, 0));
+    sqlite3StmtRubyPtr ctx;
+    TypedData_Get_Struct(self, sqlite3StmtRuby, &statement_type, ctx);
+    REQUIRE_OPEN_STMT(ctx);
+
+    return INT2NUM(sqlite3_stmt_status(ctx->st, SQLITE_STMTSTATUS_FILTER_MISS, 0));
 }
 
 /* call-seq: stmt.filter_hits
@@ -508,11 +508,11 @@
  */
 static VALUE filter_hits(VALUE self)
 {
-  sqlite3StmtRubyPtr ctx;
-  TypedData_Get_Struct(self, sqlite3StmtRuby, &statement_type, ctx);
-  REQUIRE_OPEN_STMT(ctx);
-
-  return INT2NUM(sqlite3_stmt_status(ctx->st, SQLITE_STMTSTATUS_FILTER_HIT, 0));
+    sqlite3StmtRubyPtr ctx;
+    TypedData_Get_Struct(self, sqlite3StmtRuby, &statement_type, ctx);
+    REQUIRE_OPEN_STMT(ctx);
+
+    return INT2NUM(sqlite3_stmt_status(ctx->st, SQLITE_STMTSTATUS_FILTER_HIT, 0));
 }
 
 /* call-seq: stmt.memory_used
@@ -521,11 +521,11 @@
  */
 static VALUE memused(VALUE self)
 {
-  sqlite3StmtRubyPtr ctx;
-  TypedData_Get_Struct(self, sqlite3StmtRuby, &statement_type, ctx);
-  REQUIRE_OPEN_STMT(ctx);
-
-  return INT2NUM(sqlite3_stmt_status(ctx->st, SQLITE_STMTSTATUS_MEMUSED, 0));
+    sqlite3StmtRubyPtr ctx;
+    TypedData_Get_Struct(self, sqlite3StmtRuby, &statement_type, ctx);
+    REQUIRE_OPEN_STMT(ctx);
+
+    return INT2NUM(sqlite3_stmt_status(ctx->st, SQLITE_STMTSTATUS_MEMUSED, 0));
 }
 
 #ifdef HAVE_SQLITE3_COLUMN_DATABASE_NAME
@@ -550,32 +550,6 @@
 void
 init_sqlite3_statement(void)
 {
-<<<<<<< HEAD
-  cSqlite3Statement = rb_define_class_under(mSqlite3, "Statement", rb_cObject);
-
-  rb_define_alloc_func(cSqlite3Statement, allocate);
-  rb_define_method(cSqlite3Statement, "initialize", initialize, 2);
-  rb_define_method(cSqlite3Statement, "close", sqlite3_rb_close, 0);
-  rb_define_method(cSqlite3Statement, "closed?", closed_p, 0);
-  rb_define_method(cSqlite3Statement, "bind_param", bind_param, 2);
-  rb_define_method(cSqlite3Statement, "reset!", reset_bang, 0);
-  rb_define_method(cSqlite3Statement, "clear_bindings!", clear_bindings_bang, 0);
-  rb_define_method(cSqlite3Statement, "step", step, 0);
-  rb_define_method(cSqlite3Statement, "done?", done_p, 0);
-  rb_define_method(cSqlite3Statement, "column_count", column_count, 0);
-  rb_define_method(cSqlite3Statement, "column_name", column_name, 1);
-  rb_define_method(cSqlite3Statement, "column_decltype", column_decltype, 1);
-  rb_define_method(cSqlite3Statement, "bind_parameter_count", bind_parameter_count, 0);
-  rb_define_method(cSqlite3Statement, "fullscan_steps", fullscan_steps, 0);
-  rb_define_method(cSqlite3Statement, "sorts", sorts, 0);
-  rb_define_method(cSqlite3Statement, "autoindexes", autoindexes, 0);
-  rb_define_method(cSqlite3Statement, "vm_steps", vm_steps, 0);
-  rb_define_method(cSqlite3Statement, "reprepares", reprepares, 0);
-  rb_define_method(cSqlite3Statement, "runs", runs, 0);
-  rb_define_method(cSqlite3Statement, "filter_misses", filter_misses, 0);
-  rb_define_method(cSqlite3Statement, "filter_hits", filter_hits, 0);
-  rb_define_method(cSqlite3Statement, "memused", memused, 0);
-=======
     cSqlite3Statement = rb_define_class_under(mSqlite3, "Statement", rb_cObject);
 
     rb_define_alloc_func(cSqlite3Statement, allocate);
@@ -590,8 +564,16 @@
     rb_define_method(cSqlite3Statement, "column_name", column_name, 1);
     rb_define_method(cSqlite3Statement, "column_decltype", column_decltype, 1);
     rb_define_method(cSqlite3Statement, "bind_parameter_count", bind_parameter_count, 0);
+    rb_define_method(cSqlite3Statement, "fullscan_steps", fullscan_steps, 0);
+    rb_define_method(cSqlite3Statement, "sorts", sorts, 0);
+    rb_define_method(cSqlite3Statement, "autoindexes", autoindexes, 0);
+    rb_define_method(cSqlite3Statement, "vm_steps", vm_steps, 0);
+    rb_define_method(cSqlite3Statement, "reprepares", reprepares, 0);
+    rb_define_method(cSqlite3Statement, "runs", runs, 0);
+    rb_define_method(cSqlite3Statement, "filter_misses", filter_misses, 0);
+    rb_define_method(cSqlite3Statement, "filter_hits", filter_hits, 0);
+    rb_define_method(cSqlite3Statement, "memused", memused, 0);
     rb_define_private_method(cSqlite3Statement, "prepare", prepare, 2);
->>>>>>> 53615286
 
 #ifdef HAVE_SQLITE3_COLUMN_DATABASE_NAME
     rb_define_method(cSqlite3Statement, "database_name", database_name, 1);
